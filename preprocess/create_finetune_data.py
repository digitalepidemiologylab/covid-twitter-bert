"""Script which loads multiple datasets and prepares them for finetuning"""
import pandas as pd
import os
import datetime
import logging
import sys
import json
import glob
import tensorflow as tf
sys.path.append('../tensorflow_models')
sys.path.append('..')
from official.nlp.data.classifier_data_lib import DataProcessor, generate_tf_record_from_data_file, InputExample
from official.nlp.bert import tokenization
from utils.preprocess import preprocess_bert
from utils.misc import ArgParseDefault, add_bool_arg, save_to_json
from config import PRETRAINED_MODELS

logger = logging.getLogger(__name__)
logging.basicConfig(level=logging.INFO, format='%(asctime)s [%(levelname)-5.5s] [%(name)-12.12s]: %(message)s')


REQUIRED_COLUMNS = ['id', 'label', 'text']
DATA_DIR = os.path.join('..', 'data')
VOCAB_PATH = os.path.join('..', 'vocabs')

class TextClassificationProcessor(DataProcessor):
    """Processor for arbitrary text classification data"""

    def __init__(self, labels):
        self.labels = labels

    def save_label_mapping(self, data_dir):
        with open(os.path.join(data_dir, 'label_mapping.json'), 'w') as f:
            json.dump(self.labels, f)

    def get_examples(self, data_dir, _type):
        f_path = os.path.join(data_dir, f'{_type}.tsv')
        lines = self._read_tsv(f_path)
        return self._create_examples(lines, _type)

    def get_train_examples(self, data_dir):
        return self.get_examples(data_dir, 'train')

    def get_dev_examples(self, data_dir):
        return self.get_examples(data_dir, 'dev')

    def get_test_examples(self, data_dir):
        return self.get_examples(data_dir, 'test')

    def get_labels(self):
        return self.labels

    @staticmethod
    def get_processor_name():
        return 'text-classification'

    def _create_examples(self, lines, set_type):
        """Creates examples for the training and dev sets."""
        examples = []
        for i, line in enumerate(lines):
            guid = f'{set_type}-{i}'
            text_a = tokenization.convert_to_unicode(line[REQUIRED_COLUMNS.index('text')])
            if set_type == 'test':
                label = '0'
            else:
                label = tokenization.convert_to_unicode(line[REQUIRED_COLUMNS.index('label')])
            examples.append(InputExample(guid=guid, text_a=text_a, text_b=None, label=label))
        return examples

def get_tokenizer(model_class):
    model = PRETRAINED_MODELS[model_class]
    vocab_file = os.path.join(VOCAB_PATH, model['vocab_file'])
    tokenizer = tokenization.FullTokenizer(vocab_file=vocab_file, do_lower_case=model['lower_case'])
    return tokenizer

def generate_tfrecords(args, dataset_dir, labels):
    """Generates tfrecords from generated tsv files"""
    processor = TextClassificationProcessor(labels)
    # save label mapping
    processor.save_label_mapping(dataset_dir)
    # get tokenizer
    tokenizer = get_tokenizer(args.model_class)
    processor_text_fn = tokenization.convert_to_unicode
    # generate tfrecords
    input_dir = os.path.join(dataset_dir, 'preprocessed')
    output_dir = os.path.join(dataset_dir, 'tfrecords')
    if not os.path.isdir(output_dir):
        os.makedirs(output_dir)
    input_meta_data = generate_tf_record_from_data_file(
        processor,
        input_dir,
        tokenizer,
        train_data_output_path=os.path.join(output_dir, 'train.tfrecords'),
        eval_data_output_path=os.path.join(output_dir, 'dev.tfrecords'),
        max_seq_length=args.max_seq_length)
    with tf.io.gfile.GFile(os.path.join(dataset_dir, 'meta.json'), 'w') as writer:
        writer.write(json.dumps(input_meta_data, indent=4) + '\n')
    logger.info(f'Sucessfully wrote tfrecord files to {output_dir}')

def read_data(sheet_name):
    # Read the vaccine_sentiment_epfl
    worksheet = sheet_handler.worksheet(sheet_name)
    rows = worksheet.get_all_values()
    # Get it into pandas
    df = pd.DataFrame.from_records(rows)
    df.columns = df.iloc[0]
    df  = df.reindex(df.index.drop(0))
    return df

def get_run_name(args):
    # Use timestamp to generate a unique run name
    ts = datetime.datetime.now().strftime('%Y-%m-%d_%H-%M-%S_%f')
    if args.run_prefix:
        run_name = f'run_{ts}_{args.run_prefix}'
    else:
        run_name = f'run_{ts}'
    return run_name

def main(args):
    # create run dirs
    run_name = get_run_name(args)
    run_dir = os.path.join(DATA_DIR, 'finetune', run_name)
    if not os.path.isdir(run_dir):
        os.makedirs(run_dir)
    # find input data
    originals_dir = os.path.join(DATA_DIR, 'finetune', 'originals')
<<<<<<< HEAD
    if args.finetune_datasets is None or len(args.finetune_datasets) ==  0:
=======
    if args.finetune_datasets is None or len(args.finetune_datasets) == 0:
>>>>>>> 554d66a4
        finetune_datasets = os.listdir(originals_dir)
    else:
        finetune_datasets = args.finetune_datasets
    do_lower_case = PRETRAINED_MODELS[args.model_class]['lower_case']
    for dataset in finetune_datasets:
        logger.info(f'Processing dataset {dataset}...')
        preprocessed_folder = os.path.join(run_dir, dataset, 'preprocessed')
        if not os.path.isdir(preprocessed_folder):
            os.makedirs(preprocessed_folder)
        labels = set()
        for _type in ['train', 'dev']:
            f_name = f'{_type}.tsv'
            logger.info(f'Reading data for for type {_type}...')
            f_path = os.path.join(originals_dir, dataset, f_name)
            if not os.path.isfile(f_path):
                logger.info(f'Could not find file {f_path}. Skipping.')
                continue
            df = pd.read_csv(f_path, usecols=REQUIRED_COLUMNS, sep='\t')
            logger.info('Creating preprocessed files...')
            df.loc[:, 'text'] = df.text.apply(preprocess_bert, args=(args, do_lower_case))
            df.to_csv(os.path.join(preprocessed_folder, f_name), columns=REQUIRED_COLUMNS, header=False, index=False, sep='\t')
            # add labels
            labels.update(df.label.unique().tolist())
        logger.info('Creating tfrecords files...')
        # we sort the labels alphabetically in order to maintain consistent label ids
        labels = sorted(list(labels))
        dataset_dir = os.path.join(run_dir, dataset)
        generate_tfrecords(args, dataset_dir, labels)
        # saving config
    f_path_config = os.path.join(run_dir, 'create_finetune_config.json')
    logger.info(f'Saving config to {f_path_config}')
    save_to_json(vars(args), f_path_config)

def parse_args():
    parser = ArgParseDefault()
    parser.add_argument('--finetune_datasets', type=str, nargs='+', help='Finetune dataset(s) to process. These correspond to folder names in data/finetune. \
            Data should be located in data/finetune/originals/{finetune_dataset}/[train.tsv/dev.tsv/test.tsv]. By default runs all datasets.')
    parser.add_argument('--model_class', default='bert_large_uncased_wwm', choices=PRETRAINED_MODELS.keys(), help='Model class')
    parser.add_argument('--run_prefix', help='Prefix to be added to all runs. Useful to identify runs')
    parser.add_argument('--max_seq_length', default=96, type=int, help='Maximum sequence length')
    parser.add_argument('--username_filler', default='twitteruser', type=str, help='Username filler')
    parser.add_argument('--url_filler', default='twitterurl', type=str, help='URL filler (ignored when replace_urls option is false)')
    add_bool_arg(parser, 'replace_usernames', default=True, help='Replace usernames with filler')
    add_bool_arg(parser, 'replace_urls', default=True, help='Replace URLs with filler')
    add_bool_arg(parser, 'asciify_emojis', default=True, help='Asciifyi emojis')
    add_bool_arg(parser, 'replace_multiple_usernames', default=True, help='Replace "@user @user" with "2 <username_filler>"')
    add_bool_arg(parser, 'replace_multiple_urls', default=True, help='Replace "http://... http://.." with "2 <url_filler>"')
    add_bool_arg(parser, 'standardize_punctuation', default=True, help='Standardize (asciifyi) special punctuation')
    add_bool_arg(parser, 'remove_unicode_symbols', default=True, help='After preprocessing remove characters which belong to unicode category "So"')
    add_bool_arg(parser, 'remove_accented_characters', default=False, help='Remove accents/asciify everything. Probably not recommended.')
    return parser.parse_args()

if __name__ == "__main__":
    args = parse_args()
    main(args)<|MERGE_RESOLUTION|>--- conflicted
+++ resolved
@@ -124,11 +124,7 @@
         os.makedirs(run_dir)
     # find input data
     originals_dir = os.path.join(DATA_DIR, 'finetune', 'originals')
-<<<<<<< HEAD
-    if args.finetune_datasets is None or len(args.finetune_datasets) ==  0:
-=======
     if args.finetune_datasets is None or len(args.finetune_datasets) == 0:
->>>>>>> 554d66a4
         finetune_datasets = os.listdir(originals_dir)
     else:
         finetune_datasets = args.finetune_datasets
