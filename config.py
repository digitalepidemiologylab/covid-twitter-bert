--- conflicted
+++ resolved
@@ -20,21 +20,12 @@
             'do_whole_word_masking': True,
             'strip_accents':False
             },
-<<<<<<< HEAD
-         'bert_base_norwegian_cased': {
-            'bucket_location': '',
-            'hub_url': 'tensorflow/bert_multi_cased_L-12_H-768_A-12/2',
-            'config': 'bert_config_base_norwegian_cased.json',
-            'is_tfhub_model': True,
-            'vocab_file': 'norwegian_uncased_vocab.txt',
-=======
         'bert_base_norwegian_cased': {
             'bucket_location': 'pretrained_models/bert/keras_bert/multi_cased_L-12_H-768_A-12',
             'hub_url': 'tensorflow/bert_multi_cased_L-12_H-768_A-12/2',
             'config': 'bert_config_base_norwegian_cased.json',
             'is_tfhub_model': True,
             'vocab_file': 'norwegian_cased_vocab.txt',
->>>>>>> 8a508b3f
             'lower_case': False,
             'do_whole_word_masking': True
             },
